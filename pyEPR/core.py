--- conflicted
+++ resolved
@@ -115,20 +115,12 @@
             self.seams               = None
 
     def __init__(self, project_path=None, project_name=None, design_name=None,
-<<<<<<< HEAD
-                 setup_name= None, do_connect = True):
-=======
-                setup_name=None, do_connect = True):
->>>>>>> 787543ce
+                 setup_name=None, do_connect=True):
 
         self.project_path  = str(Path(project_path)) if not (project_path is None) else None # Path: format path correctly to system convention
         self.project_name  = project_name
         self.design_name   = design_name
-<<<<<<< HEAD
-        self.setup_name    =  setup_name
-=======
         self.setup_name    = setup_name
->>>>>>> 787543ce
 
         ## HFSS desgin: describe junction parameters
         # TODO: introduce modal labels
