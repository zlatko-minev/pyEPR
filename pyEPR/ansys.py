--- conflicted
+++ resolved
@@ -566,17 +566,13 @@
             raise Exception('''Error: HFSS Project does not have a path.
         Either there is no HFSS project open, or it is not saved.''')
 
-<<<<<<< HEAD
-    def new_design(self, name, type):
-        names_in_design = [d.GetName() for d in self._project.GetDesigns()]
-        name = increment_name(name, names_in_design)
-=======
     def new_design(self, design_name, solution_type, design_type="HFSS"):
-        design_name = increment_name(
+        design_name_int = increment_name(
             design_name, [d.GetName() for d in self._project.GetDesigns()])
->>>>>>> 7fa1272a
-        return HfssDesign(self,
-                          self._project.InsertDesign(design_type, design_name, solution_type, ""))
+        return HfssDesign(
+            self,
+            self._project.InsertDesign(design_type, design_name_int,
+                                       solution_type, ""))
 
     def get_design(self, name):
         return HfssDesign(self, self._project.GetDesign(name))
@@ -617,24 +613,17 @@
 
     def new_q3d_design(self, name: str, get_existing=False):
         """Create a new Q3D design.
-
+        
         Args:
             name (str): Name of Q3D design
             get_existing (bool):When false, append incremented integer to name and insert a new design.
                                 When true, if the design is found in project, use the existing design without appending integer.
         """
-<<<<<<< HEAD
         names_in_design = [d.GetName() for d in self._project.GetDesigns()]
         if name in names_in_design and get_existing:
             return self.get_design(name)
         else:
-            name = increment_name(name, names_in_design)
-            return HfssDesign(
-                self, self._project.InsertDesign("Q3D Extractor", name, "",
-                                                 ""))
-=======
-        return self.new_design(name, "Q3D", "Q3D Extractor")
->>>>>>> 7fa1272a
+            return self.new_design(name, "Q3D", "Q3D Extractor")
 
     @property  # v2016
     def name(self):
